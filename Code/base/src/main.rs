use base::animation::breath::{Breath, ColorOrder};
use base::animation::rainbow::Rainbow;
use base::animation::strobe::Strobe;
use base::draw::*;
use base::ds::rgb::*;
use std::time::Duration;

#[cfg(feature = "pi_draw")]
use {base::draw::pi_draw::APA102CPiDraw, rppal::*};

#[cfg(feature = "term_draw")]
use base::draw::term_draw::TermDraw;

#[cfg(not(any(feature = "pi_draw", feature = "term_draw")))]
use base::draw::null_draw::NullDraw;

fn main() {
    let args: Vec<_> = std::env::args().collect();

    let mut size = 16; // Safe default value in case no args can be converted to a usize

    for arg in args {
        if let Ok(s) = arg.parse::<usize>() {
            size = s;
            break;
        }
    }

    let brightness = 1.0;
    let size = size;

    let mut drawer: Box<dyn Draw> = {
        #[cfg(not(any(feature = "pi_draw", feature = "term_draw")))]
        {
            Box::new(NullDraw::new()) as Box<dyn Draw>
        }
        #[cfg(feature = "pi_draw")]
        {
            let gpio = gpio::Gpio::new().unwrap();
            Box::new(APA102CPiDraw::new(
                gpio.get(6).unwrap().into_output(),
                gpio.get(5).unwrap().into_output(),
            )) as Box<dyn Draw>
        }
        #[cfg(feature = "term_draw")]
        {
            Box::new(TermDraw::new((size as f64).sqrt().round() as usize)) as Box<dyn Draw>
        }
    };

    let random = false;

    let order: ColorOrder = if random {
        ColorOrder::Random
    } else {
        ColorOrder::Ordered(vec![
            RGB::from_hsv(0.0, 1.0, 1.0),
            RGB::from_hsv(30.0, 1.0, 1.0),
            RGB::from_hsv(60.0, 1.0, 1.0),
            RGB::from_hsv(120.0, 1.0, 1.0),
            RGB::from_hsv(210.0, 1.0, 1.0),
            RGB::from_hsv(280.0, 1.0, 1.0),
        ])
    };

    let breath = Breath::new(
        Duration::from_secs(16),
        Duration::from_secs(4),
<<<<<<< HEAD
        brightness,
=======
        0.25,
>>>>>>> 183d5b85
        size,
        order,
    );
    let rainbow = Rainbow::new(
        Duration::from_secs(16),
        Duration::from_secs_f64(5.0),
<<<<<<< HEAD
        brightness,
=======
        0.25,
>>>>>>> 183d5b85
        size,
        1.0,
        1.0,
        1.0,
        1,
    );
    let strobe = Strobe::new(
        Duration::from_secs(8),
        brightness,
        size,
        Duration::from_secs_f64(1.0/((1<<1) as f64)),
        1.0/((1<<2) as f64),
        RGB::from_code(0xFFFFFF, RGBOrder::RGB)
    );

    // loop {
        // drawer.push_queue(Box::new(breath.clone()));
        // drawer.push_queue(Box::new(rainbow.clone()));
        drawer.push_queue(Box::new(strobe.clone()));

        if let Err(s) = drawer.run() {
            eprintln!("\nUnexpected exit: {}", s);
            return;
        } else {
            println!("\n{}", drawer.stats());
        }
    // }
}<|MERGE_RESOLUTION|>--- conflicted
+++ resolved
@@ -26,7 +26,7 @@
         }
     }
 
-    let brightness = 1.0;
+    let brightness = 0.25;
     let size = size;
 
     let mut drawer: Box<dyn Draw> = {
@@ -66,22 +66,14 @@
     let breath = Breath::new(
         Duration::from_secs(16),
         Duration::from_secs(4),
-<<<<<<< HEAD
         brightness,
-=======
-        0.25,
->>>>>>> 183d5b85
         size,
         order,
     );
     let rainbow = Rainbow::new(
         Duration::from_secs(16),
         Duration::from_secs_f64(5.0),
-<<<<<<< HEAD
         brightness,
-=======
-        0.25,
->>>>>>> 183d5b85
         size,
         1.0,
         1.0,
